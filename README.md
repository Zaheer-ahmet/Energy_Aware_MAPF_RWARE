<<<<<<< HEAD
<p align="center">
 <img width="350px" src="docs/img/rware.png" align="center" alt="Multi-Robot Warehouse (RWARE)" />
 <p align="center">A multi-agent reinforcement learning environment</p>
</p>

**WARNING**: This is a **fork** meant as an archive of the code used in our publications. Development is still active in the [original repository](https://github.com/semitable/robotic-warehouse). Please redirect any issues, PRs, or questions there.

[![Maintenance](https://img.shields.io/badge/Maintained%3F-yes-green.svg)](https://GitHub.com/Naereen/StrapDown.js/graphs/commit-activity)
[![GitHub license](https://img.shields.io/github/license/Naereen/StrapDown.js.svg)](https://github.com/Naereen/StrapDown.js/blob/master/LICENSE)

<h1>Table of Contents</h1>

- [Environment Description](#environment-description)
  - [Action Space](#action-space)
  - [Observation Space](#observation-space)
  - [Dynamics: Collisions](#dynamics-collisions)
  - [Rewards](#rewards)
- [Environment Parameters](#environment-parameters)
  - [Naming Scheme](#naming-scheme)
- [Installation](#installation)
- [Getting Started](#getting-started)
- [Consider Citing](#consider-citing)


# Environment Description

The multi-robot warehouse (RWARE) environment simulates a warehouse with robots moving and delivering requested goods. We based the simulator on real-world applications, in which robots pick-up shelves and deliver them to a workstation. Humans access the content of a shelf, and then robots can return them to empty shelf locations. The image on the right helps visualise how the robots might look like in real-life.

The environment is configurable: it allows for different sizes (difficulty), number of agents, communication capabilities, and reward settings (cooperative/individual). Of course, the parameters used in each experiment must be clearly reported to allow for fair comparisons between algorithms.

## Action Space
In this simulation, robots have the following discrete action space:

A={ Turn Left, Turn Right, Forward, Load/Unload Shelf }

The first three actions allow each robot only to rotate and move forward. Loading/Unloading only works when an agent is beneath a shelf on one of the predesignated locations.

## Observation Space
The observation of an agent is partially observable and consists of a 3x3 (configurable) square centred on the agent. Inside this limited grid, all entities are observable:
- The location, the rotation and whether the agent is carrying a shelf.
- The location and rotation of other robots.
- Shelves and whether they are currently in the request queue.

## Dynamics: Collisions
The dynamics of the environment are also of particular interest. Like a real, 3-dimensional warehouse, the robots can move beneath the shelves. Of course, when the robots are loaded, they must use the corridors, avoiding any standing shelves.

Any collisions are resolved in a way that allows for maximum mobility. When two or more agents attempt to move to the same location, we prioritise the one that also blocks others. Otherwise, the selection is done arbitrarily. The visuals below demonstrate the resolution of various collisions.

 Example 1                 |   Example 2               | Example 3
:-------------------------:|:-------------------------:|:-------------------------:
![](docs/img/collision1.gif)  |  ![](docs/img/collision2.gif)  |  ![](docs/img/collision3.gif)

## Rewards
At each time a set number of shelves R is requested. When a requested shelf is brought to a goal location, another shelf is uniformly sampled and added to the current requests. Agents are rewarded for successfully delivering a requested shelf to a goal location, with a reward of 1. A significant challenge in these environments is for agents to deliver requested shelves but also finding an empty location to return the previously delivered shelf. Having multiple steps between deliveries leads a very sparse reward signal.

# Environment Parameters

The multi-robot warehouse task is parameterised by:

- The size of the warehouse which is preset to either tiny (10x11), small (10x20), medium (16x20), or large (16x29).
- The number of agents N.
- The number of requested shelves R. By default R=N, but easy and hard variations of the environment use R = 2N and R = N/2, respectively.

Note that R directly affects the difficulty of the environment. A small R, especially on a larger grid, dramatically affects the sparsity of the reward and thus exploration: randomly bringing the correct shelf becomes increasingly improbable.

## Naming Scheme

While RWARE allows fine tuning of multiple parameters when using the Warehouse class, it also registers multiple default environments with Gym for simplicity.

The registered names look like `rware-tiny-2ag-v1` and might cryptic in the beginning, but it is not actually complicated. Every name always starts with rware. Next, the map size is appended as -tiny, -small, -medium, or -large. The number of robots in the map is selected as Xag with X being a number larger than one (e.g. -4ag for 4 agents). A difficulty modifier is optionally appended in the form of -easy or -hard, making requested shelves twice or half the number of agents (see section Rewards). Finally -v1 is the version as required by OpenAI Gym. In the time of writing all environments are v1, but we will increase it during changes or bugfixes.

A few examples:
```python
env = gym.make("rware-tiny-2ag-v1")
env = gym.make("rware-small-4ag-v1")
env = gym.make("rware-medium-6ag-hard-v1")
```


Of course, more settings are available, but have to be changed during environment creation. For example:
```python
env = gym.make("rware-tiny-2ag-v1", sensor_range=3, request_queue_size=6)
```

A detailed explanation of all parameters can be found [here](https://github.com/semitable/robotic-warehouse/blob/4307b1fe3afa26de4ca4003fd04ab1319879832a/robotic_warehouse/warehouse.py#L132)

# Installation
Assuming you have Git and Python3 (preferably on a virtual environment: venv or Anaconda) installed, you can download and install it using
```sh
git clone git@github.com:uoe-agents/robotic-warehouse.git
cd robotic-warehouse
pip install -e .
```

# Getting Started

RWARE was designed to be compatible with Open AI's Gym framework.

Creating the environment is done exactly as one would create a Gym environment:

```python
import gym
import robootic_warehouse
env = gym.make("rware-tiny-2ag-v1")
```

The number of agents, the observation space, and the action space are accessed using:
```python
env.n_agents  # 2
env.action_space  # Tuple(Discrete(5), Discrete(5))
env.observation_space  # Tuple(Box(XX,), Box(XX,))
```

The returned spaces are from the Gym library (`gym.spaces`) Each element of the tuple corresponds to an agent, meaning that `len(env.action_space) == env.n_agents` and `len(env.observation_space) == env.n_agents` are always true.

The reset and step functions again are identical to Gym:

```python
obs = env.reset()  # a tuple of observations

actions = env.action_space.sample()  # the action space can be sampled
print(actions)  # (1, 0)
n_obs, reward, done, info = env.step(actions)

print(done)    # [False, False]
print(reward)  # [0.0, 0.0]
```
which leaves as to the only difference with Gym: the rewards and the done flag are lists, and each element corresponds to the respective agent.

Finally, the environment can be rendered for debugging purposes:
```python
env.render()
```
and should be closed before terminating:
```python
env.close()
```


# Consider Citing
If you use this environment, consider citing
1. A comperative evaluation of MARL algorithms that includes this environment
```
@inproceedings{papoudakis2021benchmarking,
   title={Benchmarking Multi-Agent Deep Reinforcement Learning Algorithms in Cooperative Tasks},
   author={Georgios Papoudakis and Filippos Christianos and Lukas Schäfer and Stefano V. Albrecht},
   booktitle = {Proceedings of the Neural Information Processing Systems Track on Datasets and Benchmarks (NeurIPS)},
   year={2021},
   url = {http://arxiv.org/abs/2006.07869},
   openreview = {https://openreview.net/forum?id=cIrPX-Sn5n},
   code = {https://github.com/uoe-agents/epymarl},
}
```
2. A method that achieves state-of-the-art performance in the robotic warehouse task
```
@inproceedings{christianos2020shared,
 author = {Christianos, Filippos and Sch\"{a}fer, Lukas and Albrecht, Stefano},
 booktitle = {Advances in Neural Information Processing Systems},
 editor = {H. Larochelle and M. Ranzato and R. Hadsell and M. F. Balcan and H. Lin},
 pages = {10707--10717},
 publisher = {Curran Associates, Inc.},
 title = {Shared Experience Actor-Critic for Multi-Agent Reinforcement Learning},
 url = {https://proceedings.neurips.cc/paper/2020/file/7967cc8e3ab559e68cc944c44b1cf3e8-Paper.pdf},
 volume = {33},
 year = {2020}
}

```

=======
<p align="center">
 <img width="350px" src="docs/img/rware.png" align="center" alt="Multi-Robot Warehouse (RWARE)" />
 <p align="center">A multi-agent reinforcement learning environment</p>
</p>

[![Maintenance](https://img.shields.io/badge/Maintained%3F-yes-green.svg)](https://GitHub.com/Naereen/StrapDown.js/graphs/commit-activity)
[![GitHub license](https://img.shields.io/github/license/Naereen/StrapDown.js.svg)](https://github.com/Naereen/StrapDown.js/blob/master/LICENSE)

> [!CAUTION]
> The RWARE environment was updated to support the new [Gymnasium](https://gymnasium.farama.org/) interface in replacement of the deprecated `gym=0.21` dependency (many thanks @LukasSchaefer). For backwards compatibility, please see [Gymnasium compatibility documentation](https://gymnasium.farama.org/content/gym_compatibility/) or use version v1.0.3 of the repository. The main changes to the interface are as follows:
> - `obss = env.reset()` --> `obss, info = env.reset()`
> - `obss, rewards, dones, info = env.step(actions)` --> `obss, rewards, done, truncated, info = env.step(actions)`
> - `done` is given as single boolean value instead of one `bool` value per agent
> - You can give the reset function a particular seed with `obss, info = env.reset(seed=42)` to initialise a particular episode.


<h1>Table of Contents</h1>

- [Environment Description](#environment-description)
  - [What does it look like?](#what-does-it-look-like)
  - [Action Space](#action-space)
  - [Observation Space](#observation-space)
  - [Dynamics: Collisions](#dynamics-collisions)
  - [Rewards](#rewards)
- [Environment Parameters](#environment-parameters)
  - [Naming Scheme](#naming-scheme)
  - [Custom layout](#custom-layout)
- [Installation](#installation)
- [Getting Started](#getting-started)
- [Please Cite](#please-cite)


# Environment Description

The multi-robot warehouse (RWARE) environment simulates a warehouse with robots moving and delivering requested goods. The simulator is inspired by real-world applications, in which robots pick-up shelves and deliver them to a workstation. Humans access the content of a shelf, and then robots can return them to empty shelf locations.

The environment is configurable: it allows for different sizes (difficulty), number of agents, communication capabilities, and reward settings (cooperative/individual). Of course, the parameters used in each experiment must be clearly reported to allow for fair comparisons between algorithms.

## What does it look like?

Below is an illustration of a small (10x20) warehouse with four trained agents. Agents have been trained with the SEAC algorithm [[2](#please-cite)]. This visualisation can be achieved using the `env.render()` function as described later.

<p align="center">
 <img width="450px" src="docs/img/rware.gif" align="center" alt="Multi-Robot Warehouse (RWARE) illustration" />
</p>


## Action Space
In this simulation, robots have the following discrete action space:

A={ Turn Left, Turn Right, Forward, Load/Unload Shelf }

The first three actions allow each robot only to rotate and move forward. Loading/Unloading only works when an agent is beneath a shelf on one of the predesignated locations.

## Observation Space
The observation of an agent is partially observable and consists of a 3x3 (configurable) square centred on the agent. Inside this limited grid, all entities are observable:
- The location, the rotation and whether the agent is carrying a shelf.
- The location and rotation of other robots.
- Shelves and whether they are currently in the request queue.

## Dynamics: Collisions
The dynamics of the environment are also of particular interest. Like a real, 3-dimensional warehouse, the robots can move beneath the shelves. Of course, when the robots are loaded, they must use the corridors, avoiding any standing shelves.

Any collisions are resolved in a way that allows for maximum mobility. When two or more agents attempt to move to the same location, we prioritise the one that also blocks others. Otherwise, the selection is done arbitrarily. The visuals below demonstrate the resolution of various collisions.

 Example 1                 |   Example 2               | Example 3
:-------------------------:|:-------------------------:|:-------------------------:
![](docs/img/collision1.gif)  |  ![](docs/img/collision2.gif)  |  ![](docs/img/collision3.gif)

## Rewards
At each time a set number of shelves R is requested. When a requested shelf is brought to a goal location, another shelf is uniformly sampled and added to the current requests. Agents are rewarded for successfully delivering a requested shelf to a goal location, with a reward of 1. A significant challenge in these environments is for agents to deliver requested shelves but also finding an empty location to return the previously delivered shelf. Having multiple steps between deliveries leads a very sparse reward signal.

# Environment Parameters

The multi-robot warehouse task is parameterised by:

- The size of the warehouse which is preset to either tiny (10x11), small (10x20), medium (16x20), or large (16x29).
- The number of agents N.
- The number of requested shelves R. By default R=N, but easy and hard variations of the environment use R = 2N and R = N/2, respectively.

Note that R directly affects the difficulty of the environment. A small R, especially on a larger grid, dramatically affects the sparsity of the reward and thus exploration: randomly bringing the correct shelf becomes increasingly improbable.

## Naming Scheme

While RWARE allows fine tuning of multiple parameters when using the Warehouse class, it also registers multiple default environments with Gymnasium for simplicity.

The registered names look like `rware-tiny-2ag-v1` and might cryptic in the beginning, but it is not actually complicated. Every name always starts with rware. Next, the map size is appended as -tiny, -small, -medium, or -large. The number of robots in the map is selected as Xag with X being a number larger than one (e.g. -4ag for 4 agents). A difficulty modifier is optionally appended in the form of -easy or -hard, making requested shelves twice or half the number of agents (see section Rewards). Finally -v2 is the version as required for Gymnasium. In the time of writing all environments are v1, but we will increase it during changes or bugfixes.

A few examples:
```python
import gymnasium as gym
import rware

env = gym.make("rware-tiny-2ag-v2")
env = gym.make("rware-small-4ag-v2")
env = gym.make("rware-medium-6ag-hard-v2")
```


Of course, more settings are available, but have to be changed during environment creation. For example:
```python
import gymnasium as gym
import rware

env = gym.make("rware-tiny-2ag-v2", sensor_range=3, request_queue_size=6)
```

## Custom layout
You can design a custom warehouse layout with the following:
```python
import gymnasium as gym
import rware

layout = """
.......
...x...
..x.x..
.x...x.
..x.x..
...x...
.g...g.
"""
env = gym.make("rware:rware-tiny-2ag-v2", layout=layout)
```
This will transform "X"s to shelves and "G"s to goal locations with a result like the one below:
<p align="center">
 <img width="300px" src="docs/img/rware-round.png" align="center" alt="Multi-Robot Warehouse (RWARE) illustration" />
</p>



A detailed explanation of all parameters can be found [here](https://github.com/semitable/robotic-warehouse/blob/4307b1fe3afa26de4ca4003fd04ab1319879832a/robotic_warehouse/warehouse.py#L132)

# Installation

Assuming you have Python3 (preferably on a virtual environment: venv or Anaconda) installed, you can use PyPI:
```sh
pip install rware
```

If you prefer to have the code available and be able to edit it, you can use Git to download and install it:
```sh
git clone git@github.com:uoe-agents/robotic-warehouse.git
cd robotic-warehouse
pip install -e .
```

# Getting Started

RWARE was designed to be compatible with Open AI's Gym framework.

Creating the environment is done exactly as one would create a Gym environment:

```python
import gymnasium as gym
import rware
env = gym.make("rware-tiny-2ag-v2")
```

You can even bypass the `import` statement with Gym, and directly use:
```python
import gymnasium as gym
env = gym.make("rware:rware-tiny-2ag-v2")
```
The `rware:` in the beginning of the environment name tells Gym to import the respective package.

The number of agents, the observation space, and the action space are accessed using:
```python
env.n_agents  # 2
env.action_space  # Tuple(Discrete(5), Discrete(5))
env.observation_space  # Tuple(Box(XX,), Box(XX,))
```

The returned spaces are from the Gym library (`gym.spaces`) Each element of the tuple corresponds to an agent, meaning that `len(env.action_space) == env.n_agents` and `len(env.observation_space) == env.n_agents` are always true.

The reset and step functions again are identical to Gym:

```python
obs = env.reset()  # a tuple of observations

actions = env.action_space.sample()  # the action space can be sampled
print(actions)  # (1, 0)
n_obs, reward, done, info = env.step(actions)
print(done)    # False
print(reward)  # [0.0, 0.0]
```
which leaves as to the only difference with Gym: the rewards and the done flag are lists, and each element corresponds to the respective agent.

Finally, the environment can be rendered for debugging purposes:
```python
env.render()
```
and should be closed before terminating:
```python
env.close()
```


# Please Cite
If you use this environment, consider citing
1. A comperative evaluation of MARL algorithms that includes this environment
```
@inproceedings{papoudakis2021benchmarking,
   title={Benchmarking Multi-Agent Deep Reinforcement Learning Algorithms in Cooperative Tasks},
   author={Georgios Papoudakis and Filippos Christianos and Lukas Schäfer and Stefano V. Albrecht},
   booktitle = {Proceedings of the Neural Information Processing Systems Track on Datasets and Benchmarks (NeurIPS)},
   year={2021},
   url = {http://arxiv.org/abs/2006.07869},
   openreview = {https://openreview.net/forum?id=cIrPX-Sn5n},
   code = {https://github.com/uoe-agents/epymarl},
}
```
2. A method that achieves state-of-the-art performance in the robotic warehouse task
```
@inproceedings{christianos2020shared,
 author = {Christianos, Filippos and Sch\"{a}fer, Lukas and Albrecht, Stefano},
 booktitle = {Advances in Neural Information Processing Systems},
 editor = {H. Larochelle and M. Ranzato and R. Hadsell and M. F. Balcan and H. Lin},
 pages = {10707--10717},
 publisher = {Curran Associates, Inc.},
 title = {Shared Experience Actor-Critic for Multi-Agent Reinforcement Learning},
 url = {https://proceedings.neurips.cc/paper/2020/file/7967cc8e3ab559e68cc944c44b1cf3e8-Paper.pdf},
 volume = {33},
 year = {2020}
}

```
>>>>>>> 14fbf1ea
<|MERGE_RESOLUTION|>--- conflicted
+++ resolved
@@ -1,178 +1,9 @@
-<<<<<<< HEAD
 <p align="center">
  <img width="350px" src="docs/img/rware.png" align="center" alt="Multi-Robot Warehouse (RWARE)" />
  <p align="center">A multi-agent reinforcement learning environment</p>
 </p>
 
 **WARNING**: This is a **fork** meant as an archive of the code used in our publications. Development is still active in the [original repository](https://github.com/semitable/robotic-warehouse). Please redirect any issues, PRs, or questions there.
-
-[![Maintenance](https://img.shields.io/badge/Maintained%3F-yes-green.svg)](https://GitHub.com/Naereen/StrapDown.js/graphs/commit-activity)
-[![GitHub license](https://img.shields.io/github/license/Naereen/StrapDown.js.svg)](https://github.com/Naereen/StrapDown.js/blob/master/LICENSE)
-
-<h1>Table of Contents</h1>
-
-- [Environment Description](#environment-description)
-  - [Action Space](#action-space)
-  - [Observation Space](#observation-space)
-  - [Dynamics: Collisions](#dynamics-collisions)
-  - [Rewards](#rewards)
-- [Environment Parameters](#environment-parameters)
-  - [Naming Scheme](#naming-scheme)
-- [Installation](#installation)
-- [Getting Started](#getting-started)
-- [Consider Citing](#consider-citing)
-
-
-# Environment Description
-
-The multi-robot warehouse (RWARE) environment simulates a warehouse with robots moving and delivering requested goods. We based the simulator on real-world applications, in which robots pick-up shelves and deliver them to a workstation. Humans access the content of a shelf, and then robots can return them to empty shelf locations. The image on the right helps visualise how the robots might look like in real-life.
-
-The environment is configurable: it allows for different sizes (difficulty), number of agents, communication capabilities, and reward settings (cooperative/individual). Of course, the parameters used in each experiment must be clearly reported to allow for fair comparisons between algorithms.
-
-## Action Space
-In this simulation, robots have the following discrete action space:
-
-A={ Turn Left, Turn Right, Forward, Load/Unload Shelf }
-
-The first three actions allow each robot only to rotate and move forward. Loading/Unloading only works when an agent is beneath a shelf on one of the predesignated locations.
-
-## Observation Space
-The observation of an agent is partially observable and consists of a 3x3 (configurable) square centred on the agent. Inside this limited grid, all entities are observable:
-- The location, the rotation and whether the agent is carrying a shelf.
-- The location and rotation of other robots.
-- Shelves and whether they are currently in the request queue.
-
-## Dynamics: Collisions
-The dynamics of the environment are also of particular interest. Like a real, 3-dimensional warehouse, the robots can move beneath the shelves. Of course, when the robots are loaded, they must use the corridors, avoiding any standing shelves.
-
-Any collisions are resolved in a way that allows for maximum mobility. When two or more agents attempt to move to the same location, we prioritise the one that also blocks others. Otherwise, the selection is done arbitrarily. The visuals below demonstrate the resolution of various collisions.
-
- Example 1                 |   Example 2               | Example 3
-:-------------------------:|:-------------------------:|:-------------------------:
-![](docs/img/collision1.gif)  |  ![](docs/img/collision2.gif)  |  ![](docs/img/collision3.gif)
-
-## Rewards
-At each time a set number of shelves R is requested. When a requested shelf is brought to a goal location, another shelf is uniformly sampled and added to the current requests. Agents are rewarded for successfully delivering a requested shelf to a goal location, with a reward of 1. A significant challenge in these environments is for agents to deliver requested shelves but also finding an empty location to return the previously delivered shelf. Having multiple steps between deliveries leads a very sparse reward signal.
-
-# Environment Parameters
-
-The multi-robot warehouse task is parameterised by:
-
-- The size of the warehouse which is preset to either tiny (10x11), small (10x20), medium (16x20), or large (16x29).
-- The number of agents N.
-- The number of requested shelves R. By default R=N, but easy and hard variations of the environment use R = 2N and R = N/2, respectively.
-
-Note that R directly affects the difficulty of the environment. A small R, especially on a larger grid, dramatically affects the sparsity of the reward and thus exploration: randomly bringing the correct shelf becomes increasingly improbable.
-
-## Naming Scheme
-
-While RWARE allows fine tuning of multiple parameters when using the Warehouse class, it also registers multiple default environments with Gym for simplicity.
-
-The registered names look like `rware-tiny-2ag-v1` and might cryptic in the beginning, but it is not actually complicated. Every name always starts with rware. Next, the map size is appended as -tiny, -small, -medium, or -large. The number of robots in the map is selected as Xag with X being a number larger than one (e.g. -4ag for 4 agents). A difficulty modifier is optionally appended in the form of -easy or -hard, making requested shelves twice or half the number of agents (see section Rewards). Finally -v1 is the version as required by OpenAI Gym. In the time of writing all environments are v1, but we will increase it during changes or bugfixes.
-
-A few examples:
-```python
-env = gym.make("rware-tiny-2ag-v1")
-env = gym.make("rware-small-4ag-v1")
-env = gym.make("rware-medium-6ag-hard-v1")
-```
-
-
-Of course, more settings are available, but have to be changed during environment creation. For example:
-```python
-env = gym.make("rware-tiny-2ag-v1", sensor_range=3, request_queue_size=6)
-```
-
-A detailed explanation of all parameters can be found [here](https://github.com/semitable/robotic-warehouse/blob/4307b1fe3afa26de4ca4003fd04ab1319879832a/robotic_warehouse/warehouse.py#L132)
-
-# Installation
-Assuming you have Git and Python3 (preferably on a virtual environment: venv or Anaconda) installed, you can download and install it using
-```sh
-git clone git@github.com:uoe-agents/robotic-warehouse.git
-cd robotic-warehouse
-pip install -e .
-```
-
-# Getting Started
-
-RWARE was designed to be compatible with Open AI's Gym framework.
-
-Creating the environment is done exactly as one would create a Gym environment:
-
-```python
-import gym
-import robootic_warehouse
-env = gym.make("rware-tiny-2ag-v1")
-```
-
-The number of agents, the observation space, and the action space are accessed using:
-```python
-env.n_agents  # 2
-env.action_space  # Tuple(Discrete(5), Discrete(5))
-env.observation_space  # Tuple(Box(XX,), Box(XX,))
-```
-
-The returned spaces are from the Gym library (`gym.spaces`) Each element of the tuple corresponds to an agent, meaning that `len(env.action_space) == env.n_agents` and `len(env.observation_space) == env.n_agents` are always true.
-
-The reset and step functions again are identical to Gym:
-
-```python
-obs = env.reset()  # a tuple of observations
-
-actions = env.action_space.sample()  # the action space can be sampled
-print(actions)  # (1, 0)
-n_obs, reward, done, info = env.step(actions)
-
-print(done)    # [False, False]
-print(reward)  # [0.0, 0.0]
-```
-which leaves as to the only difference with Gym: the rewards and the done flag are lists, and each element corresponds to the respective agent.
-
-Finally, the environment can be rendered for debugging purposes:
-```python
-env.render()
-```
-and should be closed before terminating:
-```python
-env.close()
-```
-
-
-# Consider Citing
-If you use this environment, consider citing
-1. A comperative evaluation of MARL algorithms that includes this environment
-```
-@inproceedings{papoudakis2021benchmarking,
-   title={Benchmarking Multi-Agent Deep Reinforcement Learning Algorithms in Cooperative Tasks},
-   author={Georgios Papoudakis and Filippos Christianos and Lukas Schäfer and Stefano V. Albrecht},
-   booktitle = {Proceedings of the Neural Information Processing Systems Track on Datasets and Benchmarks (NeurIPS)},
-   year={2021},
-   url = {http://arxiv.org/abs/2006.07869},
-   openreview = {https://openreview.net/forum?id=cIrPX-Sn5n},
-   code = {https://github.com/uoe-agents/epymarl},
-}
-```
-2. A method that achieves state-of-the-art performance in the robotic warehouse task
-```
-@inproceedings{christianos2020shared,
- author = {Christianos, Filippos and Sch\"{a}fer, Lukas and Albrecht, Stefano},
- booktitle = {Advances in Neural Information Processing Systems},
- editor = {H. Larochelle and M. Ranzato and R. Hadsell and M. F. Balcan and H. Lin},
- pages = {10707--10717},
- publisher = {Curran Associates, Inc.},
- title = {Shared Experience Actor-Critic for Multi-Agent Reinforcement Learning},
- url = {https://proceedings.neurips.cc/paper/2020/file/7967cc8e3ab559e68cc944c44b1cf3e8-Paper.pdf},
- volume = {33},
- year = {2020}
-}
-
-```
-
-=======
-<p align="center">
- <img width="350px" src="docs/img/rware.png" align="center" alt="Multi-Robot Warehouse (RWARE)" />
- <p align="center">A multi-agent reinforcement learning environment</p>
-</p>
 
 [![Maintenance](https://img.shields.io/badge/Maintained%3F-yes-green.svg)](https://GitHub.com/Naereen/StrapDown.js/graphs/commit-activity)
 [![GitHub license](https://img.shields.io/github/license/Naereen/StrapDown.js.svg)](https://github.com/Naereen/StrapDown.js/blob/master/LICENSE)
@@ -396,4 +227,3 @@
 }
 
 ```
->>>>>>> 14fbf1ea
